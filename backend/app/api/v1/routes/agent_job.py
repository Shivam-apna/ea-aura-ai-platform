# backend/app/api/v1/routes/agent_job.py
from app.services.dispatcher import dispatch_agent_job
from fastapi import Body
from fastapi import APIRouter
from app.models.agent_job import AgentJob
from app.services.orchestrator_agent import run_autogen_agent, run_individual_agent
from app.dao import agent_job_dao
from app.core.core_log import logger
from fastapi import Request
from fastapi.responses import JSONResponse
from fastapi import UploadFile, File, Form, APIRouter
import pandas as pd
from elasticsearch import Elasticsearch, helpers
import os
from app.services.excel_to_elasticsearch import ExcelToElasticsearch
import tempfile
from app.services.avatar import generate_speech
from fastapi.responses import JSONResponse, FileResponse
import requests
import tempfile
from app.services.predictive_analysis import  get_predictive_analysis,generate_predictive_report
from app.services.next_step_agent import  next_step_analyser





router = APIRouter()

@router.post("/agent-job")
def create_job(job: AgentJob):
    return agent_job_dao.insert_doc(job.dict())

@router.get("/agent-job/{job_id}")
def get_job(job_id: str):
    return agent_job_dao.get_by_id(job_id)

@router.get("/agent-jobs/status/{status}")
def get_jobs_by_status(status: str):
    return agent_job_dao.search_jobs_by_status(status)


@router.post("/run")
def run_agent_job(payload: dict = Body(...)):
    input_text = payload["input"]
    tenant_id = payload["tenant_id"]
    chain = payload["agent_chain"]  # List of agent names
    return dispatch_agent_job(input_text, tenant_id, chain)


@router.post("/run-autogen")
def run_with_autogen(payload: dict = Body(...), request: Request = None):
    """
    Automatic Flow - System automatically chooses the best agent
    Input: input + tenant_id
    Flow: User → Orchestrator → Auto-detect Parent Agent → Auto-select Sub-agent → Response
    """
    input_text = payload.get("input")
    tenant_id = payload.get("tenant_id")

    if not input_text or not tenant_id:
        return JSONResponse(
            status_code=400,
            content={
                "error": "Missing required fields",
                "details": "Both 'input' and 'tenant_id' are required"
            }
        )

    try:
        logger.info("📥 Received /run-autogen request", extra={
            "endpoint": "/api/v1/run-autogen",
            "method": "POST",
            "tenant_id": tenant_id,
            "input_text": input_text
        })

        result = run_autogen_agent(input_text, tenant_id)

        logger.info("✅ /run-autogen completed", extra={
            "tenant_id": tenant_id,
            "job_id": result.get("job_id"),
            "parent_agent": result.get("parent_agent"),
            "sub_agent": result.get("sub_agent"),
            "status": "success"
        })

        return result

    except Exception as e:
        logger.exception("❌ /run-autogen failed", extra={
            "tenant_id": tenant_id,
            "input_text": input_text,
            "error": str(e),
            "status": "failed"
        })

        return JSONResponse(
            status_code=500,
            content={
                "error": "Internal Server Error during agent execution.",
                "details": str(e)
            }
        )


@router.post("/run-individual-agent")
def run_individual_agent_endpoint(payload: dict = Body(...), request: Request = None):
    """
    Manual Flow - User targets a specific agent directly
    Input: input + tenant_id + agent_name + agent_type (optional)
    Flow: User → Specific Agent → Response
    """
    input_text = payload.get("input")
    tenant_id = payload.get("tenant_id")
    agent_name = payload.get("agent_name")
    agent_type = payload.get("agent_type")  # Optional: "main" or "sub"

    if not input_text or not tenant_id or not agent_name:
        return JSONResponse(
            status_code=400,
            content={
                "error": "Missing required fields",
                "details": "Fields 'input', 'tenant_id', and 'agent_name' are required"
            }
        )

    try:
        logger.info("📥 Received /run-individual-agent request", extra={
            "endpoint": "/api/v1/run-individual-agent",
            "method": "POST",
            "tenant_id": tenant_id,
            "agent_name": agent_name,
            "agent_type": agent_type,
            "input_text": input_text
        })

        result = run_individual_agent(input_text, tenant_id, agent_name, agent_type)

        logger.info("✅ /run-individual-agent completed", extra={
            "tenant_id": tenant_id,
            "job_id": result.get("job_id"),
            "agent_name": agent_name,
            "agent_type": result.get("agent_type"),
            "status": "success" if "error" not in result else "failed"
        })

        return result

    except Exception as e:
        logger.exception("❌ /run-individual-agent failed", extra={
            "tenant_id": tenant_id,
            "agent_name": agent_name,
            "input_text": input_text,
            "error": str(e),
            "status": "failed"
        })

        return JSONResponse(
            status_code=500,
            content={
                "error": "Internal Server Error during individual agent execution.",
                "details": str(e)
            }
        )
    


@router.post("/uploadfile")
async def upload_file(
    file: UploadFile = File(...),
    sub_index: str = Form(...),
    index_name: str = Form(...),
    tenant_id: str = Form(...)
):
    temp_path = None
    try:
        # Validate file type
        if not file.filename.endswith(('.xlsx', '.xls')):
            return JSONResponse(
                status_code=400,
                content={"error": "Only Excel files (.xlsx, .xls) are supported"}
            )

        # Save uploaded file temporarily
        with tempfile.NamedTemporaryFile(delete=False, suffix=".xlsx") as temp_file:
            content = await file.read()
            temp_file.write(content)
            temp_path = temp_file.name

        logger.info(f"Processing file: {file.filename}, size: {len(content)} bytes")

        # Initialize and validate Elasticsearch connection
        pipeline = ExcelToElasticsearch(index_name=index_name, sub_index=sub_index,tenant_id=tenant_id)
        
        if not pipeline.validate_elasticsearch_connection():
            return JSONResponse(
                status_code=503,
                content={"error": "Elasticsearch connection failed"}
            )

        # Process the Excel file
        pipeline.process_excel(temp_path)

        return {
            "message": f"File '{file.filename}' processed and indexed successfully.",
            "index_name": index_name,
            "sub_index": sub_index,
            "tenant_id": pipeline.tenant_id
        }

    except Exception as e:
        logger.exception(f"Error processing file {file.filename}: {str(e)}")
        return JSONResponse(
            status_code=500,
            content={
                "error": f"Failed to process file: {str(e)}",
                "file": file.filename
            }
        )
    finally:
        # Clean up temporary file
        if temp_path and os.path.exists(temp_path):
            try:
                os.unlink(temp_path)
                logger.info(f"Temporary file {temp_path} cleaned up")
            except Exception as e:
                logger.warning(f"Failed to clean up temporary file: {str(e)}")


@router.post("/text-to-speech")

def convert_text_to_speech(payload: dict = Body(...), request: Request = None):
    text = payload.get("text")
    tenant_id = payload.get("tenant_id")
    voice = payload.get("voice", "alloy")  # Default OpenAI voice

    if not text or not tenant_id:
        return JSONResponse(
            status_code=400,
            content={
                "error": "Missing required fields",
                "details": "Both 'text' and 'tenant_id' are required"
            }
        )

    try:
        logger.info("📥 Received /text-to-speech request", extra={
            "endpoint": "/api/v1/text-to-speech",
            "method": "POST",
            "tenant_id": tenant_id,
            "text_length": len(text),
            "voice": voice
        })

        # Generate audio with OpenAI TTS
        audio_path = generate_speech(text=text, tenant_id=tenant_id, voice=voice)

        logger.info("✅ /text-to-speech completed", extra={
            "tenant_id": tenant_id,
            "audio_file": os.path.basename(audio_path),
            "file_size": os.path.getsize(audio_path),
            "status": "success"
        })

        return FileResponse(
            path=str(audio_path),
            media_type="audio/mpeg",
            filename=os.path.basename(audio_path),
            headers={
                "Content-Disposition": f"attachment; filename={os.path.basename(audio_path)}",
                "X-Tenant-ID": tenant_id
            }
        )

    except Exception as e:
        logger.exception("❌ /text-to-speech failed", extra={
            "tenant_id": tenant_id,
            "text": text[:100] + "..." if len(text) > 100 else text,
            "voice": voice,
            "error": str(e),
            "status": "failed"
        })

        return JSONResponse(
            status_code=500,
            content={
                "error": "Internal Server Error during text-to-speech conversion.",
                "details": str(e)
            }
        )
    


import requests
import time
import os
import tempfile
import logging
from fastapi import File, UploadFile, Form
from fastapi.responses import JSONResponse
from requests.auth import HTTPBasicAuth

logger = logging.getLogger(__name__)

class NiFiUploader:
    def __init__(self, nifi_url: str, username: str = None, password: str = None):
        # Properly format the NiFi URL for internal Docker communication
        if nifi_url.startswith('http://') or nifi_url.startswith('https://'):
            # Handle external URLs - convert to internal Docker service URL if needed
            if 'staging.ea-aura.ai' in nifi_url:
                # Convert external URL to internal Docker service URL
                self.nifi_url = "http://nifi:8082"
                self.api_base_url = f"{self.nifi_url}/nifi-api"
            else:
                self.nifi_url = nifi_url
                if not nifi_url.endswith('/nifi-api'):
                    self.api_base_url = f"{nifi_url}/nifi-api"
                else:
                    self.api_base_url = nifi_url
        else:
            # Assume it's already formatted correctly
            self.nifi_url = nifi_url
            self.api_base_url = f"{nifi_url}/nifi-api"
        
        self.username = username
        self.password = password
        self.session = requests.Session()
        
        # Set up authentication if provided
        if username and password:
            self.session.auth = HTTPBasicAuth(username, password)
            
        logger.info(f"NiFi URL set to: {self.nifi_url}")
        logger.info(f"NiFi API base URL: {self.api_base_url}")
    
    def validate_nifi_connection(self) -> bool:
        """Validate connection to NiFi"""
        try:
            # Test connection by hitting NiFi system diagnostics endpoint
            test_url = f"{self.api_base_url}/system-diagnostics"
            logger.info(f"Testing NiFi connection to: {test_url}")
            
            response = self.session.get(test_url, timeout=10)
            logger.info(f"NiFi connection test - Status: {response.status_code}")
            
            if response.status_code != 200:
                logger.error(f"NiFi connection test failed - Response: {response.text[:500]}")
                
            return response.status_code == 200
            
        except Exception as e:
            logger.error(f"NiFi connection validation failed: {str(e)}")
            return False
    
    def get_listen_http_processors(self) -> list:
        """Get all ListenHTTP processors"""
        try:
            processors_url = f"{self.api_base_url}/flow/processors"
            response = self.session.get(processors_url, timeout=10)
            
            if response.status_code != 200:
                logger.error(f"Failed to get processors: {response.text}")
                return []
                
            processors_data = response.json()
            listen_http_processors = []
            
            for processor in processors_data.get('processors', []):
                if processor.get('component', {}).get('type') == 'org.apache.nifi.processors.standard.ListenHTTP':
                    listen_http_processors.append(processor)
                    
            return listen_http_processors
            
        except Exception as e:
            logger.error(f"Failed to get ListenHTTP processors: {str(e)}")
            return []
    
    def upload_file_to_nifi(self, file_path: str, filename: str, 
                           content_type: str = 'application/octet-stream',
                           additional_attributes: dict = None) -> dict:
        """Upload file to NiFi ListenHTTP processor"""
        try:
            # For ListenHTTP processor, we typically upload to a specific endpoint
            # You may need to adjust this URL based on your NiFi processor configuration
            upload_url = f"{self.nifi_url}/contentListener"
            
            logger.info(f"Uploading file to NiFi endpoint: {upload_url}")
            
            headers = {
                'Accept': 'application/json',
            }
            
            # Add any additional attributes as headers (NiFi ListenHTTP can read these)
            if additional_attributes:
                for key, value in additional_attributes.items():
                    # NiFi ListenHTTP processor can read custom headers
                    headers[f'X-{key}'] = str(value)
            
            with open(file_path, 'rb') as file:
                files = {
                    'file': (filename, file, content_type)
                }
                
                # For ListenHTTP, we typically use POST without authentication
                response = requests.post(
                    upload_url,
                    files=files,
                    headers=headers,
                    timeout=300  # 5 minutes timeout for large files
                )
                
                logger.info(f"NiFi upload response - Status: {response.status_code}")
                logger.info(f"NiFi upload response - Text: {response.text[:200]}")
                
                return {
                    'status_code': response.status_code,
                    'response_text': response.text,
                    'success': 200 <= response.status_code < 300
                }
                
        except requests.exceptions.Timeout:
            raise Exception("Upload to NiFi timed out")
        except requests.exceptions.ConnectionError as e:
            raise Exception(f"Failed to connect to NiFi: {str(e)}")
        except Exception as e:
            raise Exception(f"NiFi upload failed: {str(e)}")



@router.post("/upload-to-nifi")
async def upload_to_nifi(
    file: UploadFile = File(...),
    nifi_url: str = Form(...),
    tenant_id: str = Form(...),
    process_name: str = Form(default="file_processing"),
    nifi_username: str = Form(default="admin"),
    nifi_password: str = Form(default="admin123456789"),
    allowed_extensions: str = Form(default=".xlsx,.xls,.csv,.txt,.json,.xml")
):
    """
    Upload file to NiFi for processing
    """
    temp_path = None
    try:
        # Parse allowed extensions
        allowed_exts = [ext.strip() for ext in allowed_extensions.split(',')]
        
        # Validate file type
        if not any(file.filename.lower().endswith(ext.lower()) for ext in allowed_exts):
            return JSONResponse(
                status_code=400,
                content={
                    "error": f"File type not supported. Allowed extensions: {', '.join(allowed_exts)}",
                    "filename": file.filename
                }
            )

        # Validate file size (optional - set your own limits)
        MAX_FILE_SIZE = 100 * 1024 * 1024  # 100MB
        content = await file.read()
        if len(content) > MAX_FILE_SIZE:
            return JSONResponse(
                status_code=413,
                content={
                    "error": f"File too large. Maximum size: {MAX_FILE_SIZE / (1024*1024):.0f}MB",
                    "file_size_mb": len(content) / (1024*1024)
                }
            )

        # Save uploaded file temporarily
        file_extension = os.path.splitext(file.filename)[1]
        with tempfile.NamedTemporaryFile(delete=False, suffix=file_extension) as temp_file:
            temp_file.write(content)
            temp_path = temp_file.name

        logger.info(f"Processing file: {file.filename}, size: {len(content)} bytes")

        # Initialize NiFi uploader
        uploader = NiFiUploader(
            nifi_url=nifi_url,
            username=nifi_username,
            password=nifi_password
        )
        
        # Validate NiFi connection
        if not uploader.validate_nifi_connection():
            return JSONResponse(
                status_code=503,
                content={"error": "NiFi connection failed. Please check the NiFi URL and credentials."}
            )

        # Determine content type based on file extension
        content_type_mapping = {
            '.xlsx': 'application/vnd.openxmlformats-officedocument.spreadsheetml.sheet',
            '.xls': 'application/vnd.ms-excel',
            '.csv': 'text/csv',
            '.txt': 'text/plain',
            '.json': 'application/json',
            '.xml': 'application/xml',
            '.pdf': 'application/pdf'
        }
        
        content_type = content_type_mapping.get(
            file_extension.lower(), 
            'application/octet-stream'
        )

        # Prepare additional attributes to send to NiFi
        additional_attributes = {
            'tenant-id': tenant_id,
            'process-name': process_name,
            'original-filename': file.filename,
            'file-size': len(content),
            'upload-timestamp': str(int(time.time()))  # Fixed: use time.time() instead of os.time.time()
        }

        # Upload file to NiFi
        upload_result = uploader.upload_file_to_nifi(
            file_path=temp_path,
            filename=file.filename,
            content_type=content_type,
            additional_attributes=additional_attributes
        )

        if not upload_result['success']:
            return JSONResponse(
                status_code=upload_result['status_code'],
                content={
                    "error": f"NiFi upload failed with status {upload_result['status_code']}",
                    "nifi_response": upload_result['response_text'],
                    "filename": file.filename
                }
            )

        return {
            "message": f"File '{file.filename}' uploaded to NiFi successfully.",
            "filename": file.filename,
            "tenant_id": tenant_id,
            "process_name": process_name,
            "file_size_bytes": len(content),
            "nifi_url": nifi_url,
            "upload_status": "success",
            "nifi_response": upload_result['response_text']
        }

    except Exception as e:
        logger.exception(f"Error uploading file {file.filename} to NiFi: {str(e)}")
        return JSONResponse(
            status_code=500,
            content={
                "error": f"Failed to upload file to NiFi: {str(e)}",
                "filename": file.filename
            }
        )
    finally:
        # Clean up temporary file
        if temp_path and os.path.exists(temp_path):
            try:
                os.unlink(temp_path)
                logger.info(f"Temporary file {temp_path} cleaned up")
            except Exception as e:
<<<<<<< HEAD
                logger.warning(f"Failed to clean up temporary file: {str(e)}")

@router.post("/predictive-analysis")
def run_predictive_analysis(payload: dict = Body(...), request: Request = None):
    """
    Accept chart_data and analysis_type ('quick' or 'full').
    Returns chart_data with predictions, optionally saves a full report.
    """
    try:
        chart_data = payload.get("chart_data")
        tenant_id = payload.get("tenant_id", "default_tenant")
        metric_key = payload.get("metric_key", chart_data.get("title", "metric"))
        chart_type = chart_data.get("plotType", "line")
        analysis_type = payload.get("analysis_type", "quick")  # "quick" or "full"

        if not chart_data:
            return {"status": "error", "message": "chart_data is required"}

        if analysis_type == "quick":
            # Quick predictive summary (returns chart with predictions)
            predicted_chart = get_predictive_analysis(chart_data)
            return {"status": "success", "chart_data": predicted_chart}

        elif analysis_type == "full":
            # Full report: save to file and return chart + report path
            predicted_chart = get_predictive_analysis(chart_data)
            report_path = generate_predictive_report(
                chart_data=predicted_chart,
                tenant_id=tenant_id,
                metric_key=metric_key,
                chart_type=chart_type
            )
            return {"status": "success", "chart_data": predicted_chart, "report_path": report_path}

        else:
            return {"status": "error", "message": f"Unknown analysis_type: {analysis_type}"}

    except Exception as e:
        return {"status": "error", "message": str(e)}


@router.post("/next-step-analysis")
def run_next_step_analysis(payload: dict = Body(...), request: Request = None):
    """
    Accept chart_data and return actionable next steps based on NextStepAnalyser.
    
    """
    try:
        chart_data = payload.get("chart_data")
        tenant_id = payload.get("tenant_id", "default_tenant")
        metric_key = payload.get("metric_key", chart_data.get("title", "metric") if chart_data else "unknown")

        if not chart_data:
            return {"status": "error", "message": "chart_data is required"}

        # Prepare data for NextStepAnalyser
        analysis_input = {
            "title": chart_data.get("title", "Unknown Chart"),
            "plot_type": chart_data.get("plotType", "line"),
            "x_label": chart_data.get("xLabel", "X-axis"),
            "y_label": chart_data.get("yLabel", "Y-axis"),
            "x_values": [],
            "y_values": []
        }

        # Extract data points from chart_data
        chart_data_points = chart_data.get("data", [])
        if isinstance(chart_data_points, list) and len(chart_data_points) > 0:
            # Handle different data formats
            if isinstance(chart_data_points[0], dict):
                # Format: [{"x": "Jan", "y": 100}, {"x": "Feb", "y": 150}]
                analysis_input["x_values"] = [point.get("x") for point in chart_data_points]
                analysis_input["y_values"] = [point.get("y") for point in chart_data_points]
            elif isinstance(chart_data_points[0], (list, tuple)) and len(chart_data_points[0]) >= 2:
                # Format: [["Jan", 100], ["Feb", 150]]
                analysis_input["x_values"] = [point[0] for point in chart_data_points]
                analysis_input["y_values"] = [point[1] for point in chart_data_points]
            else:
                # Fallback: assume it's just y-values
                analysis_input["x_values"] = list(range(len(chart_data_points)))
                analysis_input["y_values"] = chart_data_points
                
        # Handle direct x,y arrays format
        elif chart_data.get("x") and chart_data.get("y"):
            x_values = chart_data.get("x", [])
            y_values = chart_data.get("y", [])
            
            analysis_input["x_values"] = x_values
            # Clean y_values - remove $ and commas if present
            cleaned_y_values = []
            for y_val in y_values:
                if isinstance(y_val, str):
                    # Remove $ and commas, convert to float
                    cleaned_val = y_val.replace('$', '').replace(',', '')
                    try:
                        cleaned_y_values.append(float(cleaned_val))
                    except ValueError:
                        cleaned_y_values.append(0)  # fallback for invalid values
                else:
                    cleaned_y_values.append(y_val)
            
            analysis_input["y_values"] = cleaned_y_values

        logger.info(f"Next-step analysis request: tenant={tenant_id}, metric={metric_key}")

        # Run analysis using NextStepAnalyser
        result = next_step_analyser.analyze(analysis_input)


        # Handle analysis errors/blocks
        if result.get('status') == 'error':
            logger.error(f"Analysis failed: {result.get('error')}")
            return {"status": "error", "message": result.get('error')}
        elif result.get('status') == 'blocked':
            logger.warning("Analysis blocked by LLM guard")
            return {"status": "error", "message": "Analysis request was blocked for safety reasons"}

        # Add metadata to the response
        result["tenant_id"] = tenant_id
        result["metric_key"] = metric_key
        result["chart_title"] = chart_data.get("title", "Unknown Chart")
        
        # Return the complete JSON response from the agent
        return result

    except Exception as e:
        logger.error(f"Next-step analysis error: {str(e)}")
        return {"status": "error", "message": str(e)}
=======
                logger.warning(f"Failed to clean up temporary file: {str(e)}")
>>>>>>> 6cdb0f42
<|MERGE_RESOLUTION|>--- conflicted
+++ resolved
@@ -560,7 +560,6 @@
                 os.unlink(temp_path)
                 logger.info(f"Temporary file {temp_path} cleaned up")
             except Exception as e:
-<<<<<<< HEAD
                 logger.warning(f"Failed to clean up temporary file: {str(e)}")
 
 @router.post("/predictive-analysis")
@@ -688,7 +687,4 @@
 
     except Exception as e:
         logger.error(f"Next-step analysis error: {str(e)}")
-        return {"status": "error", "message": str(e)}
-=======
-                logger.warning(f"Failed to clean up temporary file: {str(e)}")
->>>>>>> 6cdb0f42
+        return {"status": "error", "message": str(e)}