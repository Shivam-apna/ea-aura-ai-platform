from autogen import AssistantAgent, UserProxyAgent, GroupChat, GroupChatManager
from app.utils.agent_config_loader import get_all_agent_configs
from app.services.general_agent import GeneralAgent
from app.groq_config import get_groq_config  # This now supports both Groq and LM Studio
from datetime import datetime
import uuid
import json
import re
from app.core.core_log import agent_logger as logger
from openai import BadRequestError
import traceback
from typing import Dict, List, Optional, Tuple
from app.services.es_cache import search_cache, save_to_cache, create_cache_index_if_not_exists
from app.services.response_parser import parse_json_response, restructure_multimetric_data
from app.services.data_enhancer import get_enhanced_data_for_agent

# Import the new modules
from app.services.token_tracker import token_tracker
from app.services.memory_manager import memory_manager
import time


def match_parent_agent_by_keywords(user_input: str):
    """Match parent agent based on keywords"""
    configs = get_all_agent_configs()
    for agent_name, agent_data in configs.items():
        if agent_data.get("type") == "main" and "keywords" in agent_data:
            for kw in agent_data["keywords"]:
                if kw.lower() in user_input.lower():
                    return agent_name, agent_data
    return None, None


def get_agent_by_name(agent_name: str):
    """Get agent configuration by name (supports both main and sub-agents)"""
    configs = get_all_agent_configs()

    # First check if it's a main agent
    if agent_name in configs:
        return configs[agent_name]

    # Now check within sub-agents of each main agent
    for parent_name, parent_data in configs.items():
        if parent_data.get("type") == "main":
            for sub_agent in parent_data.get("sub_agents", []):
                if sub_agent.get("agent_id") == agent_name:
                    return sub_agent  # Return sub-agent config

    # Not found
    return None


def select_best_subagent(parent_agent_data, user_input: str):
    """Select the best sub-agent based on user input keywords"""
    sub_agents = parent_agent_data.get("sub_agents", [])
    
    # Try to match sub-agent keywords first
    for sub_agent in sub_agents:
        if "keywords" in sub_agent:
            for kw in sub_agent["keywords"]:
                if kw.lower() in user_input.lower():
                    return sub_agent
    
    # If no specific match, return the first available sub-agent
    return sub_agents[0] if sub_agents else None

def prepare_agent_prompt(agent_data: dict, input_text: str, enhanced_data: str) -> str:
    """Prepare agent prompt with template replacement"""
    prompt_template = agent_data.get("prompt_template", "Analyze this:\n\n{{input}}")
    agent_prompt = prompt_template.replace("{{input}}", enhanced_data)
    
    if "{{question}}" in agent_prompt:
        agent_prompt = agent_prompt.replace("{{question}}", input_text)
    elif 'USER QUESTION:\n""' in agent_prompt:
        agent_prompt = agent_prompt.replace('USER QUESTION:\n""', f'USER QUESTION:\n"{input_text}"')
    elif 'USER QUESTION:' in agent_prompt:
        agent_prompt = f"{agent_prompt}\n\"{input_text}\""
    else:
        agent_prompt = f"{agent_prompt}\n\nUser question: {input_text}"
    
    return agent_prompt


def create_cache_key(user_input: str, agent_name: str, enhanced_data_hash: str = None) -> str:
    """Create a cache key based on user input and agent context"""
    import hashlib
    
    # Create a unique key combining user input and agent context
    key_components = [user_input, agent_name]
    if enhanced_data_hash:
        key_components.append(enhanced_data_hash)
    
    cache_key = "|".join(key_components)
    return cache_key

def get_enhanced_data_hash(enhanced_data: str) -> str:
    """Get a hash of enhanced data to detect changes"""
    import hashlib
    return hashlib.md5(enhanced_data.encode()).hexdigest()[:8]  # Short hash

def get_llm_config_list(model: str) -> list:
    """Get LLM configuration list - supports both Groq and LM Studio"""
    config = get_groq_config()  # unified config
    
    return [{
        "model": model or config["model"],  # fallback to default from config
        "api_key": config["api_key"],
        "base_url": config["base_url"]      # now dynamically uses Groq or LM Studio
    }]


def execute_single_agent(agent_name: str, agent_data: dict, input_text: str, job_id: str, tenant_id: str):
    """Execute a single agent with enhanced token tracking"""
    
    # Get enhanced data for the agent
    enhanced_data = get_enhanced_data_for_agent(agent_name, input_text, tenant_id)
    enhanced_data_hash = get_enhanced_data_hash(enhanced_data)
    
    # Create cache key based on user input + agent + data context
    cache_key = create_cache_key(input_text, agent_name, enhanced_data_hash)
    
    # Check cache with the cache key
    cached_response = search_cache(cache_key, tenant_id)
    if cached_response:
        print("1111111111111111111111111111111111111111111111111111111111111111111111111111111111111111111111111111111111111")
        logger.info(f"✅ Cache hit for agent {agent_name}. Skipping LLM call.")
        return cached_response, None
    
    # Prepare agent prompt
    agent_prompt = prepare_agent_prompt(agent_data, input_text, enhanced_data)

    print("000000000000000000000000000000000000000000000000000000000000000000000000000000000000000000000000000000000000", agent_prompt)

    # Configure agent with updated config method
    model = agent_data["llm_config"]["model"]
    config_list = get_llm_config_list(model)
    
    # Read execution guards from config
    token_budget = agent_data.get("token_budget")
    retry_cfg = agent_data.get("retry_policy") or {}
    max_attempts = max(1, int(retry_cfg.get("max_attempts", 1)))
    delay_seconds = max(0, int(retry_cfg.get("delay_seconds", 0)))

    def remaining_budget() -> int | None:
        if token_budget is None:
            return None
        summary = token_tracker.get_agent_token_summary(agent_name)
        return max(0, int(token_budget) - int(summary.get("total_tokens", 0)))

    # Retry loop
    last_error_details = None
    for attempt in range(1, max_attempts + 1):
        rem = remaining_budget()
        if rem is not None and rem <= 0:
            return None, {
                "error": f"Token budget exceeded for agent {agent_name}",
                "code": "TOKEN_BUDGET_EXCEEDED",
                "agent": agent_name
            }
        try:
            # Execute agent
            assistant = AssistantAgent(name=agent_name, llm_config={"config_list": config_list})
            user_proxy = UserProxyAgent(name="user", human_input_mode="NEVER")
            group_chat = GroupChat(agents=[user_proxy, assistant], messages=[], max_round=2)
            manager = GroupChatManager(groupchat=group_chat, llm_config={"config_list": config_list})

            user_proxy.initiate_chat(manager, message=agent_prompt)
            response = group_chat.messages[-1]["content"]

            # Validate success criteria before caching/saving
            criteria = agent_data.get("success_criteria") or []
            if criteria:
                failures = []
                lower_resp = (response or "").lower()
                if any(c.lower() in ("must output json", "output must be json", "return json") for c in criteria):
                    try:
                        json.loads(response)
                    except Exception:
                        failures.append("Output is not valid JSON")
                if any("include at least 2 charts" in c.lower() or "include at least two charts" in c.lower() for c in criteria):
                    indicators = ["plot_type", "chart", "graph", "figure"]
                    count = sum(lower_resp.count(ind) for ind in indicators)
                    if count < 2:
                        failures.append("Fewer than 2 chart indicators found in output")
                if failures:
                    raise ValueError(f"Success criteria failed: {failures}")

            # Save response to cache with the cache key
            save_to_cache(cache_key, response, tenant_id)

            # Track tokens for this agent
            token_usage = token_tracker.track_agent_tokens(
                agent_id=agent_name,
                input_text=agent_prompt,
                output_text=response,
                model_name=model,
                step=0
            )

<<<<<<< HEAD
            # Save to memory with token info
            memory_manager.save_agent_memory(
                agent_id=agent_name,
                job_id=job_id,
                tenant_id=tenant_id,
                step=0,
                input_text=agent_prompt,
                output_text=response,
                token_usage=token_usage,
                model_name=model
            )

            return response, None

        except BadRequestError as e:
            error_message = str(e)
            if hasattr(e, 'response') and hasattr(e.response, 'json'):
                try:
                    error_json = e.response.json()
                    error_message = json.dumps(error_json)
                except Exception:
                    pass
            last_error_details = error_message
            logger.error(f"🚫 Agent {agent_name} failed on attempt {attempt}/{max_attempts}", extra={
                "job_id": job_id,
                "error": error_message,
                "agent": agent_name
            })
            if attempt < max_attempts and delay_seconds:
                time.sleep(delay_seconds)
            else:
                return None, {
                    "error": f"Agent {agent_name} execution failed after {attempt} attempts.",
                    "details": error_message,
                    "retries_exhausted": attempt >= max_attempts
                }
        except Exception as e:
            last_error_details = str(e)
            logger.exception(f"❌ Agent {agent_name} unhandled exception on attempt {attempt}/{max_attempts}", extra={
                "job_id": job_id,
                "agent": agent_name
            })
            if attempt < max_attempts and delay_seconds:
                time.sleep(delay_seconds)
            else:
                return None, {
                    "error": f"Agent {agent_name} crashed after {attempt} attempts.",
                    "details": str(e),
                    "retries_exhausted": attempt >= max_attempts
                }
=======
        # Save response to cache with the cache key
        save_to_cache(cache_key, response, tenant_id)
        
        # Track tokens for this agent
        token_usage = token_tracker.track_agent_tokens(
            agent_id=agent_name,
            input_text=agent_prompt,
            output_text=response,
            model_name=model,
            step=0
        )
        
        # Save to memory with token info
        memory_manager.save_agent_memory(
            agent_id=agent_name,
            job_id=job_id,
            tenant_id=tenant_id,
            step=0,
            input_text=agent_prompt,
            output_text=response,
            token_usage=token_usage,
            model_name=model
        )
        
        return response, None
        
    except BadRequestError as e:
        error_message = str(e)
        if hasattr(e, 'response') and hasattr(e.response, 'json'):
            try:
                error_json = e.response.json()
                error_message = json.dumps(error_json)
            except Exception:
                pass
        
        logger.error(f"🚫 Agent {agent_name} failed due to LLM API issue", extra={
            "job_id": job_id,
            "error": error_message,
            "agent": agent_name
        })
        
        return None, {
            "error": f"Agent {agent_name} execution failed due to an issue with the LLM API.",
            "details": error_message
        }
>>>>>>> 69d4e34b

def execute_sub_agent(agent_name: str, sub_agent_config: dict, parent_agent: str, 
                     input_text: str, job_id: str, tenant_id: str):
    """Execute a sub-agent with token tracking"""
    enhanced_data = get_enhanced_data_for_agent(parent_agent, input_text, tenant_id)
    enhanced_data_hash = get_enhanced_data_hash(enhanced_data)
    
    # Create cache key for sub-agent
    cache_key = create_cache_key(input_text, agent_name, enhanced_data_hash)
    
    # Check cache with the cache key
    cached_response = search_cache(cache_key, tenant_id)
    if cached_response:
        logger.info(f"✅ Cache hit for sub-agent {agent_name}. Skipping LLM call.")
        return cached_response, None
    
    # Prepare sub-agent prompt
    subagent_prompt_template = sub_agent_config["params"]["prompt_template"]
    subagent_prompt = prepare_agent_prompt({"prompt_template": subagent_prompt_template}, input_text, enhanced_data)
    
    subagent_model = sub_agent_config["llm_config"]["model"]
    subagent_config_list = get_llm_config_list(subagent_model)
    
    # Read execution guards from config
    token_budget = sub_agent_config.get("token_budget")
    retry_cfg = sub_agent_config.get("retry_policy") or {}
    max_attempts = max(1, int(retry_cfg.get("max_attempts", 1)))
    delay_seconds = max(0, int(retry_cfg.get("delay_seconds", 0)))

    def remaining_budget() -> int | None:
        if token_budget is None:
            return None
        summary = token_tracker.get_agent_token_summary(agent_name)
        return max(0, int(token_budget) - int(summary.get("total_tokens", 0)))

    last_error_details = None
    for attempt in range(1, max_attempts + 1):
        rem = remaining_budget()
        if rem is not None and rem <= 0:
            return None, {
                "error": f"Token budget exceeded for sub-agent {agent_name}",
                "code": "TOKEN_BUDGET_EXCEEDED",
                "agent": agent_name
            }
        try:
            sub_assistant = AssistantAgent(name=agent_name, llm_config={"config_list": subagent_config_list})
            sub_user_proxy = UserProxyAgent(name="sub_user", human_input_mode="NEVER")
            sub_group_chat = GroupChat(agents=[sub_user_proxy, sub_assistant], messages=[], max_round=2)
            sub_manager = GroupChatManager(groupchat=sub_group_chat, llm_config={"config_list": subagent_config_list})

            sub_user_proxy.initiate_chat(sub_manager, message=subagent_prompt)
            subagent_response = sub_group_chat.messages[-1]["content"]

            # Validate success criteria before caching/saving
            criteria = sub_agent_config.get("success_criteria") or []
            if criteria:
                failures = []
                lower_resp = (subagent_response or "").lower()
                if any(c.lower() in ("must output json", "output must be json", "return json") for c in criteria):
                    try:
                        json.loads(subagent_response)
                    except Exception:
                        failures.append("Output is not valid JSON")
                if any("include at least 2 charts" in c.lower() or "include at least two charts" in c.lower() for c in criteria):
                    indicators = ["plot_type", "chart", "graph", "figure"]
                    count = sum(lower_resp.count(ind) for ind in indicators)
                    if count < 2:
                        failures.append("Fewer than 2 chart indicators found in output")
                if failures:
                    raise ValueError(f"Success criteria failed: {failures}")

            # Save response to cache with the cache key
            save_to_cache(cache_key, subagent_response,tenant_id)

            # Track tokens for sub-agent
            token_usage = token_tracker.track_agent_tokens(
                agent_id=agent_name,
                input_text=subagent_prompt,
                output_text=subagent_response,
                model_name=subagent_model,
                step=0
            )

<<<<<<< HEAD
            # Save to memory with token info
            memory_manager.save_agent_memory(
                agent_id=agent_name,
                job_id=job_id,
                tenant_id=tenant_id,
                step=0,
                input_text=subagent_prompt,
                output_text=subagent_response,
                token_usage=token_usage,
                model_name=subagent_model
            )

            return subagent_response, None

        except BadRequestError as e:
            error_message = str(e)
            if hasattr(e, 'response') and hasattr(e.response, 'json'):
                try:
                    error_json = e.response.json()
                    error_message = json.dumps(error_json)
                except Exception:
                    pass
            last_error_details = error_message
            logger.error(f"🚫 Sub-agent {agent_name} failed on attempt {attempt}/{max_attempts}", extra={
                "job_id": job_id,
                "error": error_message,
                "agent": agent_name
            })
            if attempt < max_attempts and delay_seconds:
                time.sleep(delay_seconds)
            else:
                return None, {
                    "error": f"Sub-agent {agent_name} execution failed after {attempt} attempts.",
                    "details": error_message,
                    "retries_exhausted": attempt >= max_attempts
                }
        except Exception as e:
            last_error_details = str(e)
            logger.exception(f"❌ Sub-agent {agent_name} unhandled exception on attempt {attempt}/{max_attempts}", extra={
                "job_id": job_id,
                "agent": agent_name
            })
            if attempt < max_attempts and delay_seconds:
                time.sleep(delay_seconds)
            else:
                return None, {
                    "error": f"Sub-agent {agent_name} crashed after {attempt} attempts.",
                    "details": str(e),
                    "retries_exhausted": attempt >= max_attempts
                }
=======
        # Save response to cache with the cache key
        save_to_cache(cache_key, subagent_response, tenant_id)
        
        # Track tokens for sub-agent
        token_usage = token_tracker.track_agent_tokens(
            agent_id=agent_name,
            input_text=subagent_prompt,
            output_text=subagent_response,
            model_name=subagent_model,
            step=0
        )
        
        # Save to memory with token info
        memory_manager.save_agent_memory(
            agent_id=agent_name,
            job_id=job_id,
            tenant_id=tenant_id,
            step=0,
            input_text=subagent_prompt,
            output_text=subagent_response,
            token_usage=token_usage,
            model_name=subagent_model
        )
        
        return subagent_response, None
        
    except BadRequestError as e:
        error_message = str(e)
        if hasattr(e, 'response') and hasattr(e.response, 'json'):
            try:
                error_json = e.response.json()
                error_message = json.dumps(error_json)
            except Exception:
                pass
        
        logger.error(f"🚫 Sub-agent {agent_name} failed due to LLM API issue", extra={
            "job_id": job_id,
            "error": error_message,
            "agent": agent_name
        })
        
        return None, {
            "error": f"Sub-agent {agent_name} execution failed due to an issue with the LLM API.",
            "details": error_message
        }
>>>>>>> 69d4e34b


create_cache_index_if_not_exists()
def run_individual_agent(input_text: str, tenant_id: str, agent_name: str, agent_type: str = None):
    """Run a specific agent individually with detailed token tracking"""
    job_id = str(uuid.uuid4())
    
    # Reset token tracking for new job
    token_tracker.reset_tracking()
    
    logger.info("🚀 Individual agent execution started", extra={
        "tenant_id": tenant_id, 
        "job_id": job_id, 
        "agent_name": agent_name,
        "agent_type": agent_type,
        "input": input_text
    })
    
    try:
        # Get agent configuration
        agent_data = get_agent_by_name(agent_name)
        if not agent_data:
            logger.error("❌ Agent not found", extra={
                "job_id": job_id,
                "agent_name": agent_name
            })
            return {
                "job_id": job_id,
                "error": f"Agent '{agent_name}' not found in configuration"
            }
        
        # Handle different agent types
        if agent_data.get("type") == "main":
            # If it's a main agent, run it directly
            response, error = execute_single_agent(agent_name, agent_data, input_text, job_id, tenant_id)
            if error:
                return {"job_id": job_id, **error}
            
            # Parse JSON response if possible
            parsed_response = restructure_multimetric_data(parse_json_response(response))
            
            # Get token summary
            token_summary = token_tracker.get_job_token_summary(job_id)
            
            logger.info("✅ Individual main agent completed", extra={
                "job_id": job_id,
                "agent_name": agent_name,
                "token_summary": token_summary
            })
            
            return {
                "job_id": job_id,
                "agent_name": agent_name,
                "agent_type": "main",
                "response": response,
                "parsed_response": parsed_response,
                "token_usage": token_summary
            }
        
        elif agent_data.get("type") == "sub":
            # Handle sub-agent execution with token tracking
            configs = get_all_agent_configs()
            parent_agent = None
            sub_agent_config = None
            
            for parent_name, parent_data in configs.items():
                if parent_data.get("type") == "main":
                    for sub_agent in parent_data.get("sub_agents", []):
                        if sub_agent.get("agent_id") == agent_name:
                            parent_agent = parent_name
                            sub_agent_config = sub_agent
                            break
                    if sub_agent_config:
                        break
            
            if not sub_agent_config:
                return {
                    "job_id": job_id,
                    "error": f"Sub-agent '{agent_name}' not found in any parent agent configuration"
                }
            
            # Execute sub-agent
            subagent_response, error = execute_sub_agent(
                agent_name, sub_agent_config, parent_agent, input_text, job_id, tenant_id
            )
            if error:
                return {"job_id": job_id, **error}
            
            subagent_response_json = parse_json_response(subagent_response)
            
            # Get token summary
            token_summary = token_tracker.get_job_token_summary(job_id)
            
            logger.info("✅ Individual sub-agent completed", extra={
                "job_id": job_id,
                "agent_name": agent_name,
                "parent_agent": parent_agent,
                "token_summary": token_summary
            })
            
            return {
                "job_id": job_id,
                "agent_name": agent_name,
                "agent_type": "sub",
                "parent_agent": parent_agent,
                "response": subagent_response,
                "parsed_response": subagent_response_json,
                "token_usage": token_summary
            }
        
        else:
            return {
                "job_id": job_id,
                "error": f"Unknown agent type for '{agent_name}'"
            }
    
    except Exception as e:
        logger.exception("❌ Unhandled exception during individual agent execution", extra={
            "job_id": job_id,
            "tenant_id": tenant_id,
            "agent_name": agent_name,
            "input": input_text,
            "traceback": traceback.format_exc()
        })
        return {
            "job_id": job_id,
            "error": "Internal server error during agent execution.",
            "details": str(e)
        }

create_cache_index_if_not_exists()
# Add this function to handle parent agent execution with caching
def execute_parent_agent(parent_agent_name: str, parent_agent_data: dict, 
                        subagent_response: str, input_text: str, job_id: str, tenant_id: str):
    """Execute parent agent with caching support"""
    
    # Create parent agent prompt
    parent_prompt_template = parent_agent_data.get("prompt_template", "Analyze this:\n\n{{input}}")
    parent_prompt = parent_prompt_template.replace("{{input}}", subagent_response).replace("{{question}}", input_text)
    
    # Create cache key for parent agent (include subagent response in hash)
    subagent_hash = get_enhanced_data_hash(subagent_response)
    cache_key = create_cache_key(input_text, f"{parent_agent_name}_parent", subagent_hash)
    
    # Check cache first
    cached_response = search_cache(cache_key, tenant_id)
    if cached_response:
        logger.info(f"✅ Cache hit for parent agent {parent_agent_name}. Skipping LLM call.")
        return cached_response, None
    
    # Execute parent agent if not in cache
    parent_model = parent_agent_data["llm_config"]["model"]
    parent_config_list = get_llm_config_list(parent_model)
    
    try:
        parent_assistant = AssistantAgent(name=parent_agent_name, llm_config={"config_list": parent_config_list})
        parent_user_proxy = UserProxyAgent(name="parent_user", human_input_mode="NEVER")
        parent_group_chat = GroupChat(agents=[parent_user_proxy, parent_assistant], messages=[], max_round=2)
        parent_manager = GroupChatManager(groupchat=parent_group_chat, llm_config={"config_list": parent_config_list})
        
        parent_user_proxy.initiate_chat(parent_manager, message=parent_prompt)
        parent_response = parent_group_chat.messages[-1]["content"]
        
        # Save to cache
        save_to_cache(cache_key, parent_response, tenant_id)
        
        # Track tokens
        parent_token_usage = token_tracker.track_agent_tokens(
            agent_id=parent_agent_name,
            input_text=parent_prompt,
            output_text=parent_response,
            model_name=parent_model,
            step=1
        )
        
        # Save to memory
        memory_manager.save_agent_memory(
            agent_id=parent_agent_name,
            job_id=job_id,
            tenant_id=tenant_id,
            step=1,
            input_text=parent_prompt,
            output_text=parent_response,
            token_usage=parent_token_usage,
            model_name=parent_model
        )
        
        return parent_response, None
        
    except BadRequestError as e:
        error_message = str(e)
        if hasattr(e, 'response') and hasattr(e.response, 'json'):
            try:
                error_json = e.response.json()
                error_message = json.dumps(error_json)
            except Exception:
                pass
        
        logger.error(f"🚫 Parent agent {parent_agent_name} failed due to LLM API issue", extra={
            "job_id": job_id,
            "error": error_message,
            "agent": parent_agent_name
        })
        
        return None, {
            "error": f"Parent agent {parent_agent_name} execution failed due to an issue with the LLM API.",
            "details": error_message
        }

# Add this function for orchestrator-level caching
def execute_orchestrator_with_cache(input_text: str, tenant_id: str):
    """Execute orchestrator with full workflow caching"""
    # Create a cache key for the entire orchestration workflow
    workflow_cache_key = create_cache_key(input_text, "full_orchestration")
    
    # Check if we have a cached result for the entire workflow
    cached_workflow = search_cache(workflow_cache_key, tenant_id)
    if cached_workflow:
        logger.info("✅ Full orchestration cache HIT - returning complete cached workflow")
        try:
            # Parse the cached result (assuming it's JSON)
            import json
            cached_result = json.loads(cached_workflow)
            # Add a new job_id for this request
            cached_result["job_id"] = str(uuid.uuid4())
            cached_result["from_cache"] = True
            
            # Overwrite token usage fields to indicate no new tokens were used
            cached_result["token_usage"] = {
                "total_tokens": 0,
                "agents": {}
            }
            cached_result["detailed_token_usage"] = {
                "sub_agent": {"total_tokens": 0},
                "parent_agent": {"total_tokens": 0},
                "orchestrator": {"total_tokens": 0}
            }
                        
            return cached_result
        except json.JSONDecodeError:
            # If not JSON, treat as regular response
            return {
                "job_id": str(uuid.uuid4()),
                "response": cached_workflow,
                "from_cache": True
            }
    
    return None  # No cache hit, proceed with normal execution

# Modified run_autogen_agent function
def run_autogen_agent(input_text: str, tenant_id: str):
    """Main orchestration function with comprehensive token tracking and caching"""
    
    # First check for full workflow cache
    cached_result = execute_orchestrator_with_cache(input_text, tenant_id)
    if cached_result:
        return cached_result
    
    job_id = str(uuid.uuid4())
    
    # Reset token tracking for new job
    token_tracker.reset_tracking()

    logger.info("🚀 Agent orchestration started", extra={
        "tenant_id": tenant_id, 
        "job_id": job_id, 
        "input": input_text
    })

    try:
        # Step 1: Match Parent Agent
        parent_agent_name, parent_agent_data = match_parent_agent_by_keywords(input_text)

        if not parent_agent_name:
            general_agent = GeneralAgent()
            general_response = general_agent.run(input_text)
            full_output = "No matching agent found. Handing over to my general agent friend...\n\n" + general_response

            # Track tokens for GeneralAgent
            token_tracker.track_agent_tokens(
                agent_id="GeneralAgent",
                input_text=input_text,
                output_text=general_response,
                model_name="general_model",
                step=0
            )

            logger.warning("⚠️ No matching parent agent found. Using GeneralAgent fallback.", extra={
                "job_id": job_id,
                "token_summary": token_tracker.get_job_token_summary(job_id)
            })

            memory_manager.save_orchestrator_memory(
                job_id=job_id,
                tenant_id=tenant_id,
                step=-1,
                input_text=input_text,
                output_text=full_output
            )

            return {
                "job_id": job_id,
                "selected_agent": "GeneralAgent",
                "response": general_response,
                "token_usage": token_tracker.get_job_token_summary(job_id)
            }

        # Step 2: Select Sub-Agent
        selected_subagent = select_best_subagent(parent_agent_data, input_text)
        if not selected_subagent:
            logger.error("❌ No sub-agent matched for selected parent agent.", extra={
                "job_id": job_id, 
                "parent_agent": parent_agent_name
            })
            return {
                "job_id": job_id,
                "error": f"No sub-agent found for parent agent: {parent_agent_name}"
            }

        logger.info("🧠 Agents selected", extra={
            "job_id": job_id, 
            "parent_agent": parent_agent_name, 
            "sub_agent": selected_subagent["agent_id"]
        })

        # Step 3: Execute Sub-Agent (already has caching)
        subagent_response, error = execute_sub_agent(
            selected_subagent["agent_id"], selected_subagent, parent_agent_name, 
            input_text, job_id, tenant_id
        )
        if error:
            return {"job_id": job_id, **error}

        subagent_response_json = parse_json_response(subagent_response)

        # Step 4: Execute Parent Agent (now with caching)
        logger.info("▶️ Executing parent agent", extra={
            "job_id": job_id, 
            "agent": parent_agent_name
        })
        
        parent_response, error = execute_parent_agent(
            parent_agent_name, parent_agent_data, subagent_response, 
            input_text, job_id, tenant_id
        )
        if error:
            return {"job_id": job_id, **error}

        # Step 5: Orchestrator Agent Summary
        orchestrator_summary = (
            f"Here is the final summary based on your query:\n\n"
            f"{parent_response.strip()}"
        )

        # Track tokens for orchestrator
        orchestrator_token_usage = token_tracker.track_agent_tokens(
            agent_id="orchestrator_agent",
            input_text=parent_response,
            output_text=orchestrator_summary,
            model_name=parent_agent_data["llm_config"]["model"],
            step=2
        )

        # Step 6: Save All Memory Records
        memory_manager.save_orchestrator_memory(
            job_id=job_id,
            tenant_id=tenant_id,
            step=-1,
            input_text=input_text,
            output_text=f"Selected Parent: {parent_agent_name}, Selected Sub-Agent: {selected_subagent['agent_id']}"
        )

        memory_manager.save_agent_memory(
            agent_id="orchestrator_agent",
            job_id=job_id,
            tenant_id=tenant_id,
            step=2,
            input_text=parent_response,
            output_text=orchestrator_summary,
            token_usage=orchestrator_token_usage,
            model_name=parent_agent_data["llm_config"]["model"]
        )

        # Save chain records
        memory_manager.save_chain_record(
            job_id=job_id,
            step=0,
            agent_name=selected_subagent["agent_id"],
            parent_agent="autogen_orchestrator",
            log=subagent_response,
            token_usage=token_tracker.get_agent_token_summary(selected_subagent["agent_id"])
        )

        memory_manager.save_chain_record(
            job_id=job_id,
            step=1,
            agent_name=parent_agent_name,
            parent_agent=selected_subagent["agent_id"],
            log=parent_response,
            token_usage=token_tracker.get_agent_token_summary(parent_agent_name)
        )

        memory_manager.save_chain_record(
            job_id=job_id,
            step=2,
            agent_name="orchestrator_agent",
            parent_agent=parent_agent_name,
            log=orchestrator_summary,
            token_usage=token_tracker.get_agent_token_summary("orchestrator_agent")
        )

        # Get comprehensive token summary
        token_summary = token_tracker.get_job_token_summary(job_id)
        
        # Create final result
        final_result = {
            "job_id": job_id,
            "parent_agent": parent_agent_name,
            "sub_agent": selected_subagent["agent_id"],
            "sub_agent_response": subagent_response_json,
            "final_response": parent_response,
            "orchestrator_response": orchestrator_summary,
            "response": orchestrator_summary,
            "token_usage": token_summary,
            "detailed_token_usage": {
                "sub_agent": token_tracker.get_agent_token_summary(selected_subagent["agent_id"]),
                "parent_agent": token_tracker.get_agent_token_summary(parent_agent_name),
                "orchestrator": token_tracker.get_agent_token_summary("orchestrator_agent")
            }
        }
        
        # Cache the entire workflow result
        workflow_cache_key = create_cache_key(input_text, "full_orchestration")
        save_to_cache(workflow_cache_key, json.dumps(final_result), tenant_id)
        
        logger.info("✅ Agent orchestration completed", extra={
            "job_id": job_id,
            "parent_agent": parent_agent_name,
            "sub_agent": selected_subagent["agent_id"],
            "token_summary": token_summary
        })

        return final_result

    except Exception as e:
        logger.exception("❌ Unhandled exception during agent orchestration", extra={
            "job_id": job_id,
            "tenant_id": tenant_id,
            "input": input_text,
            "traceback": traceback.format_exc()
        })
        return {
            "job_id": job_id,
            "error": "Internal server error during agent execution.",
            "details": str(e)
        }<|MERGE_RESOLUTION|>--- conflicted
+++ resolved
@@ -133,7 +133,11 @@
 
     # Configure agent with updated config method
     model = agent_data["llm_config"]["model"]
-    config_list = get_llm_config_list(model)
+    config_list = [{
+        "model": model,
+        "api_key": groq_config["api_key"],
+        "base_url": groq_config["base_url"]
+    }]
     
     # Read execution guards from config
     token_budget = agent_data.get("token_budget")
@@ -197,7 +201,6 @@
                 step=0
             )
 
-<<<<<<< HEAD
             # Save to memory with token info
             memory_manager.save_agent_memory(
                 agent_id=agent_name,
@@ -248,53 +251,6 @@
                     "details": str(e),
                     "retries_exhausted": attempt >= max_attempts
                 }
-=======
-        # Save response to cache with the cache key
-        save_to_cache(cache_key, response, tenant_id)
-        
-        # Track tokens for this agent
-        token_usage = token_tracker.track_agent_tokens(
-            agent_id=agent_name,
-            input_text=agent_prompt,
-            output_text=response,
-            model_name=model,
-            step=0
-        )
-        
-        # Save to memory with token info
-        memory_manager.save_agent_memory(
-            agent_id=agent_name,
-            job_id=job_id,
-            tenant_id=tenant_id,
-            step=0,
-            input_text=agent_prompt,
-            output_text=response,
-            token_usage=token_usage,
-            model_name=model
-        )
-        
-        return response, None
-        
-    except BadRequestError as e:
-        error_message = str(e)
-        if hasattr(e, 'response') and hasattr(e.response, 'json'):
-            try:
-                error_json = e.response.json()
-                error_message = json.dumps(error_json)
-            except Exception:
-                pass
-        
-        logger.error(f"🚫 Agent {agent_name} failed due to LLM API issue", extra={
-            "job_id": job_id,
-            "error": error_message,
-            "agent": agent_name
-        })
-        
-        return None, {
-            "error": f"Agent {agent_name} execution failed due to an issue with the LLM API.",
-            "details": error_message
-        }
->>>>>>> 69d4e34b
 
 def execute_sub_agent(agent_name: str, sub_agent_config: dict, parent_agent: str, 
                      input_text: str, job_id: str, tenant_id: str):
@@ -316,7 +272,11 @@
     subagent_prompt = prepare_agent_prompt({"prompt_template": subagent_prompt_template}, input_text, enhanced_data)
     
     subagent_model = sub_agent_config["llm_config"]["model"]
-    subagent_config_list = get_llm_config_list(subagent_model)
+    subagent_config_list = [{
+        "model": subagent_model,
+        "api_key": groq_config["api_key"],
+        "base_url": groq_config["base_url"]
+    }]
     
     # Read execution guards from config
     token_budget = sub_agent_config.get("token_budget")
@@ -378,7 +338,6 @@
                 step=0
             )
 
-<<<<<<< HEAD
             # Save to memory with token info
             memory_manager.save_agent_memory(
                 agent_id=agent_name,
@@ -429,53 +388,6 @@
                     "details": str(e),
                     "retries_exhausted": attempt >= max_attempts
                 }
-=======
-        # Save response to cache with the cache key
-        save_to_cache(cache_key, subagent_response, tenant_id)
-        
-        # Track tokens for sub-agent
-        token_usage = token_tracker.track_agent_tokens(
-            agent_id=agent_name,
-            input_text=subagent_prompt,
-            output_text=subagent_response,
-            model_name=subagent_model,
-            step=0
-        )
-        
-        # Save to memory with token info
-        memory_manager.save_agent_memory(
-            agent_id=agent_name,
-            job_id=job_id,
-            tenant_id=tenant_id,
-            step=0,
-            input_text=subagent_prompt,
-            output_text=subagent_response,
-            token_usage=token_usage,
-            model_name=subagent_model
-        )
-        
-        return subagent_response, None
-        
-    except BadRequestError as e:
-        error_message = str(e)
-        if hasattr(e, 'response') and hasattr(e.response, 'json'):
-            try:
-                error_json = e.response.json()
-                error_message = json.dumps(error_json)
-            except Exception:
-                pass
-        
-        logger.error(f"🚫 Sub-agent {agent_name} failed due to LLM API issue", extra={
-            "job_id": job_id,
-            "error": error_message,
-            "agent": agent_name
-        })
-        
-        return None, {
-            "error": f"Sub-agent {agent_name} execution failed due to an issue with the LLM API.",
-            "details": error_message
-        }
->>>>>>> 69d4e34b
 
 
 create_cache_index_if_not_exists()
